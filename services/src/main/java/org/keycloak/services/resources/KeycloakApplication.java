--- conflicted
+++ resolved
@@ -1,128 +1,119 @@
-package org.keycloak.services.resources;
-
-import org.keycloak.SkeletonKeyContextResolver;
-import org.keycloak.models.KeycloakSessionFactory;
-import org.keycloak.models.ModelProvider;
-import org.keycloak.services.managers.TokenManager;
-import org.keycloak.services.utils.PropertiesManager;
-<<<<<<< HEAD
-import org.keycloak.social.SocialRequestManager;
-=======
-import org.keycloak.services.managers.SocialRequestManager;
-import org.picketlink.idm.PartitionManager;
-import org.picketlink.idm.config.IdentityConfigurationBuilder;
-import org.picketlink.idm.internal.DefaultPartitionManager;
-import org.picketlink.idm.jpa.internal.JPAContextInitializer;
-import org.picketlink.idm.jpa.model.sample.simple.*;
->>>>>>> a69064c9
-
-import javax.annotation.PreDestroy;
-import javax.servlet.ServletContext;
-import javax.ws.rs.core.Application;
-import javax.ws.rs.core.Context;
-import java.lang.reflect.Constructor;
-import java.util.HashSet;
-import java.util.Set;
-
-/**
- * @author <a href="mailto:bill@burkecentral.com">Bill Burke</a>
- * @version $Revision: 1 $
- */
-public class KeycloakApplication extends Application {
-
-    protected Set<Object> singletons = new HashSet<Object>();
-    protected Set<Class<?>> classes = new HashSet<Class<?>>();
-
-    protected KeycloakSessionFactory factory;
-
-    public KeycloakApplication(@Context ServletContext context) {
-        KeycloakSessionFactory f = createSessionFactory();
-        this.factory = f;
-        context.setAttribute(KeycloakSessionFactory.class.getName(), factory);
-        //classes.add(KeycloakSessionCleanupFilter.class);
-
-        TokenManager tokenManager = new TokenManager();
-
-        singletons.add(new RealmsResource(tokenManager));
-        singletons.add(new SaasService(tokenManager));
-        singletons.add(new SocialResource(tokenManager, new SocialRequestManager()));
-        classes.add(SkeletonKeyContextResolver.class);
-        classes.add(QRCodeResource.class);
-    }
-
-    protected KeycloakSessionFactory createSessionFactory() {
-        return buildSessionFactory();
-    }
-
-    public static KeycloakSessionFactory buildSessionFactory() {
-        if (PropertiesManager.isMongoSessionFactory()) {
-            return buildMongoDBSessionFactory();
-        } else if (PropertiesManager.isPicketlinkSessionFactory()) {
-            return buildPicketlinkSessionFactory();
-        } else if (PropertiesManager.isJpaSessionFactory()) {
-            return buildJpaSessionFactory();
-        } else {
-            throw new IllegalStateException("Unknown session factory type: " + PropertiesManager.getSessionFactoryType());
-        }
-    }
-
-    private static KeycloakSessionFactory buildJpaSessionFactory() {
-        ModelProvider provider = null;
-        try {
-            provider = (ModelProvider)Class.forName("org.keycloak.models.jpa.JpaModelProvider").newInstance();
-        } catch (Exception e) {
-            throw new RuntimeException(e);
-        }
-        return provider.createFactory();
-    }
-
-
-    private static KeycloakSessionFactory buildPicketlinkSessionFactory() {
-        ModelProvider provider = null;
-        try {
-            provider = (ModelProvider)Class.forName("org.keycloak.models.picketlink.PicketlinkModelProvider").newInstance();
-        } catch (Exception e) {
-            throw new RuntimeException(e);
-        }
-        return provider.createFactory();
-    }
-
-    private static KeycloakSessionFactory buildMongoDBSessionFactory() {
-        String host = PropertiesManager.getMongoHost();
-        int port = PropertiesManager.getMongoPort();
-        String dbName = PropertiesManager.getMongoDbName();
-        boolean dropDatabaseOnStartup = PropertiesManager.dropDatabaseOnStartup();
-
-        // Create MongoDBSessionFactory via reflection now
-        try {
-            Class<? extends KeycloakSessionFactory> mongoDBSessionFactoryClass = (Class<? extends KeycloakSessionFactory>)Class.forName("org.keycloak.models.mongo.keycloak.adapters.MongoDBSessionFactory");
-            Constructor<? extends KeycloakSessionFactory> constr = mongoDBSessionFactoryClass.getConstructor(String.class, int.class, String.class, boolean.class);
-            return constr.newInstance(host, port, dbName, dropDatabaseOnStartup);
-        } catch (Exception e) {
-            throw new RuntimeException(e);
-        }
-    }
-
-    public KeycloakSessionFactory getFactory() {
-        return factory;
-    }
-
-    @PreDestroy
-    public void destroy() {
-        factory.close();
-    }
-
-
-
-
-    @Override
-    public Set<Class<?>> getClasses() {
-        return classes;
-    }
-
-    @Override
-    public Set<Object> getSingletons() {
-        return singletons;
-    }
-
-}
+package org.keycloak.services.resources;
+
+import org.keycloak.SkeletonKeyContextResolver;
+import org.keycloak.models.KeycloakSessionFactory;
+import org.keycloak.models.ModelProvider;
+import org.keycloak.services.managers.SocialRequestManager;
+import org.keycloak.services.managers.TokenManager;
+import org.keycloak.services.utils.PropertiesManager;
+
+import javax.annotation.PreDestroy;
+import javax.servlet.ServletContext;
+import javax.ws.rs.core.Application;
+import javax.ws.rs.core.Context;
+import java.lang.reflect.Constructor;
+import java.util.HashSet;
+import java.util.Set;
+
+/**
+ * @author <a href="mailto:bill@burkecentral.com">Bill Burke</a>
+ * @version $Revision: 1 $
+ */
+public class KeycloakApplication extends Application {
+
+    protected Set<Object> singletons = new HashSet<Object>();
+    protected Set<Class<?>> classes = new HashSet<Class<?>>();
+
+    protected KeycloakSessionFactory factory;
+
+    public KeycloakApplication(@Context ServletContext context) {
+        KeycloakSessionFactory f = createSessionFactory();
+        this.factory = f;
+        context.setAttribute(KeycloakSessionFactory.class.getName(), factory);
+        //classes.add(KeycloakSessionCleanupFilter.class);
+
+        TokenManager tokenManager = new TokenManager();
+
+        singletons.add(new RealmsResource(tokenManager));
+        singletons.add(new SaasService(tokenManager));
+        singletons.add(new SocialResource(tokenManager, new SocialRequestManager()));
+        classes.add(SkeletonKeyContextResolver.class);
+        classes.add(QRCodeResource.class);
+    }
+
+    protected KeycloakSessionFactory createSessionFactory() {
+        return buildSessionFactory();
+    }
+
+    public static KeycloakSessionFactory buildSessionFactory() {
+        if (PropertiesManager.isMongoSessionFactory()) {
+            return buildMongoDBSessionFactory();
+        } else if (PropertiesManager.isPicketlinkSessionFactory()) {
+            return buildPicketlinkSessionFactory();
+        } else if (PropertiesManager.isJpaSessionFactory()) {
+            return buildJpaSessionFactory();
+        } else {
+            throw new IllegalStateException("Unknown session factory type: " + PropertiesManager.getSessionFactoryType());
+        }
+    }
+
+    private static KeycloakSessionFactory buildJpaSessionFactory() {
+        ModelProvider provider = null;
+        try {
+            provider = (ModelProvider)Class.forName("org.keycloak.models.jpa.JpaModelProvider").newInstance();
+        } catch (Exception e) {
+            throw new RuntimeException(e);
+        }
+        return provider.createFactory();
+    }
+
+
+    private static KeycloakSessionFactory buildPicketlinkSessionFactory() {
+        ModelProvider provider = null;
+        try {
+            provider = (ModelProvider)Class.forName("org.keycloak.models.picketlink.PicketlinkModelProvider").newInstance();
+        } catch (Exception e) {
+            throw new RuntimeException(e);
+        }
+        return provider.createFactory();
+    }
+
+    private static KeycloakSessionFactory buildMongoDBSessionFactory() {
+        String host = PropertiesManager.getMongoHost();
+        int port = PropertiesManager.getMongoPort();
+        String dbName = PropertiesManager.getMongoDbName();
+        boolean dropDatabaseOnStartup = PropertiesManager.dropDatabaseOnStartup();
+
+        // Create MongoDBSessionFactory via reflection now
+        try {
+            Class<? extends KeycloakSessionFactory> mongoDBSessionFactoryClass = (Class<? extends KeycloakSessionFactory>)Class.forName("org.keycloak.models.mongo.keycloak.adapters.MongoDBSessionFactory");
+            Constructor<? extends KeycloakSessionFactory> constr = mongoDBSessionFactoryClass.getConstructor(String.class, int.class, String.class, boolean.class);
+            return constr.newInstance(host, port, dbName, dropDatabaseOnStartup);
+        } catch (Exception e) {
+            throw new RuntimeException(e);
+        }
+    }
+
+    public KeycloakSessionFactory getFactory() {
+        return factory;
+    }
+
+    @PreDestroy
+    public void destroy() {
+        factory.close();
+    }
+
+
+
+
+    @Override
+    public Set<Class<?>> getClasses() {
+        return classes;
+    }
+
+    @Override
+    public Set<Object> getSingletons() {
+        return singletons;
+    }
+
+}