--- conflicted
+++ resolved
@@ -95,59 +95,6 @@
         return new Worker(cache, threadId);
     }
 
-<<<<<<< HEAD
-    private static EmbeddedCacheManager createManager(int threadId) {
-        System.setProperty("java.net.preferIPv4Stack", "true");
-        System.setProperty("jgroups.tcp.port", "53715");
-        GlobalConfigurationBuilder gcb = new GlobalConfigurationBuilder();
-
-        boolean clustered = false;
-        boolean async = false;
-        boolean allowDuplicateJMXDomains = true;
-
-        if (clustered) {
-            gcb = gcb.clusteredDefault();
-            gcb.transport().clusterName("test-clustering");
-        }
-
-        gcb.globalJmxStatistics().allowDuplicateDomains(allowDuplicateJMXDomains);
-
-        EmbeddedCacheManager cacheManager = new DefaultCacheManager(gcb.build());
-
-        Configuration invalidationCacheConfiguration = getCacheBackedByRemoteStore(threadId);
-
-        cacheManager.defineConfiguration(InfinispanConnectionProvider.WORK_CACHE_NAME, invalidationCacheConfiguration);
-        return cacheManager;
-
-    }
-
-    private static Configuration getCacheBackedByRemoteStore(int threadId) {
-        ConfigurationBuilder cacheConfigBuilder = new ConfigurationBuilder();
-
-        int port = threadId==1 ? 12232 : 13232;
-        //int port = 12232;
-
-        return cacheConfigBuilder.persistence().addStore(RemoteStoreConfigurationBuilder.class)
-                .fetchPersistentState(false)
-                .ignoreModifications(false)
-                .purgeOnStartup(false)
-                .preload(false)
-                .shared(true)
-                .remoteCacheName(InfinispanConnectionProvider.WORK_CACHE_NAME)
-                .rawValues(true)
-                .forceReturnValues(false)
-                .addServer()
-                    .host("localhost")
-                    .port(port)
-                .connectionPool()
-                    .maxActive(20)
-                    .exhaustedAction(ExhaustedAction.CREATE_NEW)
-                .async()
-                .   enabled(false).build();
-    }
-
-=======
->>>>>>> 07044eee
 
     @ClientListener
     public static class HotRodListener {
