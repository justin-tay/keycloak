package org.keycloak.adapters.tomcat7;

import org.apache.catalina.authenticator.Constants;
import org.apache.catalina.connector.Request;
<<<<<<< HEAD
import org.apache.catalina.realm.GenericPrincipal;
import org.jboss.logging.Logger;
=======
>>>>>>> e2fd4d3b
import org.keycloak.KeycloakPrincipal;
import org.keycloak.KeycloakSecurityContext;
import org.keycloak.adapters.AdapterTokenStore;
import org.keycloak.adapters.AdapterUtils;
import org.keycloak.adapters.KeycloakAccount;
import org.keycloak.adapters.KeycloakDeployment;
import org.keycloak.adapters.OAuthRequestAuthenticator;
import org.keycloak.adapters.RefreshableKeycloakSecurityContext;
import org.keycloak.adapters.RequestAuthenticator;
import org.keycloak.enums.TokenStore;

import java.io.IOException;
import java.security.Principal;
import java.util.Set;

import javax.servlet.http.HttpSession;

/**
 * @author <a href="mailto:bill@burkecentral.com">Bill Burke</a>
 * @version $Revision: 1 $
 */
public class CatalinaRequestAuthenticator extends RequestAuthenticator {
    private static final Logger log = Logger.getLogger(CatalinaRequestAuthenticator.class);
    protected KeycloakAuthenticatorValve valve;
    protected Request request;

    public CatalinaRequestAuthenticator(KeycloakDeployment deployment,
                                        KeycloakAuthenticatorValve valve, AdapterTokenStore tokenStore,
                                        CatalinaHttpFacade facade,
                                        Request request) {
        super(facade, deployment, tokenStore, request.getConnector().getRedirectPort());
        this.valve = valve;
        this.request = request;
    }

    @Override
    protected OAuthRequestAuthenticator createOAuthAuthenticator() {
        return new OAuthRequestAuthenticator(this, facade, deployment, sslRedirectPort) {
            @Override
            protected void saveRequest() {
                try {
                    // Support saving request just for TokenStore.SESSION TODO: Add to tokenStore spi?
                    if (deployment.getTokenStore() == TokenStore.SESSION) {
                        valve.keycloakSaveRequest(request);
                    }
                } catch (IOException e) {
                    throw new RuntimeException(e);
                }
            }
        };
    }

    @Override
    protected void completeOAuthAuthentication(final KeycloakPrincipal<RefreshableKeycloakSecurityContext> skp) {
        final RefreshableKeycloakSecurityContext securityContext = skp.getKeycloakSecurityContext();
        final Set<String> roles = AdapterUtils.getRolesFromSecurityContext(securityContext);
        KeycloakAccount account = new KeycloakAccount() {

            @Override
            public Principal getPrincipal() {
                return skp;
            }

            @Override
            public Set<String> getRoles() {
                return roles;
            }

            @Override
            public KeycloakSecurityContext getKeycloakSecurityContext() {
                return securityContext;
            }

        };

        request.setAttribute(KeycloakSecurityContext.class.getName(), securityContext);
<<<<<<< HEAD
        Set<String> roles = getRolesFromToken(securityContext);
        GenericPrincipal principal = new CatalinaSecurityContextHelper().createPrincipal(request.getContext().getRealm(), skp, roles, securityContext);
        Session session = request.getSessionInternal(true);
        session.setPrincipal(principal);
        session.setAuthType("OAUTH");
        session.setNote(KeycloakSecurityContext.class.getName(), securityContext);
        String username = securityContext.getToken().getSubject();
        log.debug("userSessionManage.login: " + username);
        userSessionManagement.login(session);
=======
        this.tokenStore.saveAccountInfo(account);
>>>>>>> e2fd4d3b
    }

    @Override
    protected void completeBearerAuthentication(KeycloakPrincipal<RefreshableKeycloakSecurityContext> principal) {
        RefreshableKeycloakSecurityContext securityContext = principal.getKeycloakSecurityContext();
<<<<<<< HEAD
        Set<String> roles = getRolesFromToken(securityContext);
        if (log.isDebugEnabled()) {
            log.debug("Completing bearer authentication. Bearer roles: " + roles);
=======
        Set<String> roles = AdapterUtils.getRolesFromSecurityContext(securityContext);
        if (log.isLoggable(Level.FINE)) {
            log.fine("Completing bearer authentication. Bearer roles: " + roles);
>>>>>>> e2fd4d3b
        }
        Principal generalPrincipal = new CatalinaSecurityContextHelper().createPrincipal(request.getContext().getRealm(), principal, roles, securityContext);
        request.setUserPrincipal(generalPrincipal);
        request.setAuthType("KEYCLOAK");
        request.setAttribute(KeycloakSecurityContext.class.getName(), securityContext);
    }

<<<<<<< HEAD
    protected Set<String> getRolesFromToken(RefreshableKeycloakSecurityContext session) {
        Set<String> roles = null;
        if (deployment.isUseResourceRoleMappings()) {
            AccessToken.Access access = session.getToken().getResourceAccess(deployment.getResourceName());
            if (access != null) roles = access.getRoles();
        } else {
            AccessToken.Access access =  session.getToken().getRealmAccess();
            if (access != null) roles = access.getRoles();
        }
        if (roles == null) roles = Collections.emptySet();
        return roles;
    }

    @Override
    protected boolean isCached() {
        if (request.getSessionInternal(false) == null || request.getSessionInternal().getPrincipal() == null)
            return false;
        log.debug("remote logged in already");
        GenericPrincipal principal = (GenericPrincipal) request.getSessionInternal().getPrincipal();
        request.setUserPrincipal(principal);
        request.setAuthType("KEYCLOAK");
        Session session = request.getSessionInternal();
        if (session != null) {
            RefreshableKeycloakSecurityContext securityContext = (RefreshableKeycloakSecurityContext) session.getNote(KeycloakSecurityContext.class.getName());
            if (securityContext != null) {
                securityContext.setDeployment(deployment);
                request.setAttribute(KeycloakSecurityContext.class.getName(), securityContext);
            }
        }
        restoreRequest();
        return true;
    }

=======
>>>>>>> e2fd4d3b
    protected void restoreRequest() {
        if (request.getSessionInternal().getNote(Constants.FORM_REQUEST_NOTE) != null) {
            if (valve.keycloakRestoreRequest(request)) {
                log.debug("restoreRequest");
            } else {
                log.debug("Restore of original request failed");
                throw new RuntimeException("Restore of original request failed");
            }
        }
    }

    @Override
    protected String getHttpSessionId(boolean create) {
        HttpSession session = request.getSession(create);
        return session != null ? session.getId() : null;
    }
}
<|MERGE_RESOLUTION|>--- conflicted
+++ resolved
@@ -1,172 +1,115 @@
-package org.keycloak.adapters.tomcat7;
-
-import org.apache.catalina.authenticator.Constants;
-import org.apache.catalina.connector.Request;
-<<<<<<< HEAD
-import org.apache.catalina.realm.GenericPrincipal;
-import org.jboss.logging.Logger;
-=======
->>>>>>> e2fd4d3b
-import org.keycloak.KeycloakPrincipal;
-import org.keycloak.KeycloakSecurityContext;
-import org.keycloak.adapters.AdapterTokenStore;
-import org.keycloak.adapters.AdapterUtils;
-import org.keycloak.adapters.KeycloakAccount;
-import org.keycloak.adapters.KeycloakDeployment;
-import org.keycloak.adapters.OAuthRequestAuthenticator;
-import org.keycloak.adapters.RefreshableKeycloakSecurityContext;
-import org.keycloak.adapters.RequestAuthenticator;
-import org.keycloak.enums.TokenStore;
-
-import java.io.IOException;
-import java.security.Principal;
-import java.util.Set;
-
-import javax.servlet.http.HttpSession;
-
-/**
- * @author <a href="mailto:bill@burkecentral.com">Bill Burke</a>
- * @version $Revision: 1 $
- */
-public class CatalinaRequestAuthenticator extends RequestAuthenticator {
-    private static final Logger log = Logger.getLogger(CatalinaRequestAuthenticator.class);
-    protected KeycloakAuthenticatorValve valve;
-    protected Request request;
-
-    public CatalinaRequestAuthenticator(KeycloakDeployment deployment,
-                                        KeycloakAuthenticatorValve valve, AdapterTokenStore tokenStore,
-                                        CatalinaHttpFacade facade,
-                                        Request request) {
-        super(facade, deployment, tokenStore, request.getConnector().getRedirectPort());
-        this.valve = valve;
-        this.request = request;
-    }
-
-    @Override
-    protected OAuthRequestAuthenticator createOAuthAuthenticator() {
-        return new OAuthRequestAuthenticator(this, facade, deployment, sslRedirectPort) {
-            @Override
-            protected void saveRequest() {
-                try {
-                    // Support saving request just for TokenStore.SESSION TODO: Add to tokenStore spi?
-                    if (deployment.getTokenStore() == TokenStore.SESSION) {
-                        valve.keycloakSaveRequest(request);
-                    }
-                } catch (IOException e) {
-                    throw new RuntimeException(e);
-                }
-            }
-        };
-    }
-
-    @Override
-    protected void completeOAuthAuthentication(final KeycloakPrincipal<RefreshableKeycloakSecurityContext> skp) {
-        final RefreshableKeycloakSecurityContext securityContext = skp.getKeycloakSecurityContext();
-        final Set<String> roles = AdapterUtils.getRolesFromSecurityContext(securityContext);
-        KeycloakAccount account = new KeycloakAccount() {
-
-            @Override
-            public Principal getPrincipal() {
-                return skp;
-            }
-
-            @Override
-            public Set<String> getRoles() {
-                return roles;
-            }
-
-            @Override
-            public KeycloakSecurityContext getKeycloakSecurityContext() {
-                return securityContext;
-            }
-
-        };
-
-        request.setAttribute(KeycloakSecurityContext.class.getName(), securityContext);
-<<<<<<< HEAD
-        Set<String> roles = getRolesFromToken(securityContext);
-        GenericPrincipal principal = new CatalinaSecurityContextHelper().createPrincipal(request.getContext().getRealm(), skp, roles, securityContext);
-        Session session = request.getSessionInternal(true);
-        session.setPrincipal(principal);
-        session.setAuthType("OAUTH");
-        session.setNote(KeycloakSecurityContext.class.getName(), securityContext);
-        String username = securityContext.getToken().getSubject();
-        log.debug("userSessionManage.login: " + username);
-        userSessionManagement.login(session);
-=======
-        this.tokenStore.saveAccountInfo(account);
->>>>>>> e2fd4d3b
-    }
-
-    @Override
-    protected void completeBearerAuthentication(KeycloakPrincipal<RefreshableKeycloakSecurityContext> principal) {
-        RefreshableKeycloakSecurityContext securityContext = principal.getKeycloakSecurityContext();
-<<<<<<< HEAD
-        Set<String> roles = getRolesFromToken(securityContext);
-        if (log.isDebugEnabled()) {
-            log.debug("Completing bearer authentication. Bearer roles: " + roles);
-=======
-        Set<String> roles = AdapterUtils.getRolesFromSecurityContext(securityContext);
-        if (log.isLoggable(Level.FINE)) {
-            log.fine("Completing bearer authentication. Bearer roles: " + roles);
->>>>>>> e2fd4d3b
-        }
-        Principal generalPrincipal = new CatalinaSecurityContextHelper().createPrincipal(request.getContext().getRealm(), principal, roles, securityContext);
-        request.setUserPrincipal(generalPrincipal);
-        request.setAuthType("KEYCLOAK");
-        request.setAttribute(KeycloakSecurityContext.class.getName(), securityContext);
-    }
-
-<<<<<<< HEAD
-    protected Set<String> getRolesFromToken(RefreshableKeycloakSecurityContext session) {
-        Set<String> roles = null;
-        if (deployment.isUseResourceRoleMappings()) {
-            AccessToken.Access access = session.getToken().getResourceAccess(deployment.getResourceName());
-            if (access != null) roles = access.getRoles();
-        } else {
-            AccessToken.Access access =  session.getToken().getRealmAccess();
-            if (access != null) roles = access.getRoles();
-        }
-        if (roles == null) roles = Collections.emptySet();
-        return roles;
-    }
-
-    @Override
-    protected boolean isCached() {
-        if (request.getSessionInternal(false) == null || request.getSessionInternal().getPrincipal() == null)
-            return false;
-        log.debug("remote logged in already");
-        GenericPrincipal principal = (GenericPrincipal) request.getSessionInternal().getPrincipal();
-        request.setUserPrincipal(principal);
-        request.setAuthType("KEYCLOAK");
-        Session session = request.getSessionInternal();
-        if (session != null) {
-            RefreshableKeycloakSecurityContext securityContext = (RefreshableKeycloakSecurityContext) session.getNote(KeycloakSecurityContext.class.getName());
-            if (securityContext != null) {
-                securityContext.setDeployment(deployment);
-                request.setAttribute(KeycloakSecurityContext.class.getName(), securityContext);
-            }
-        }
-        restoreRequest();
-        return true;
-    }
-
-=======
->>>>>>> e2fd4d3b
-    protected void restoreRequest() {
-        if (request.getSessionInternal().getNote(Constants.FORM_REQUEST_NOTE) != null) {
-            if (valve.keycloakRestoreRequest(request)) {
-                log.debug("restoreRequest");
-            } else {
-                log.debug("Restore of original request failed");
-                throw new RuntimeException("Restore of original request failed");
-            }
-        }
-    }
-
-    @Override
-    protected String getHttpSessionId(boolean create) {
-        HttpSession session = request.getSession(create);
-        return session != null ? session.getId() : null;
-    }
-}
+package org.keycloak.adapters.tomcat7;
+
+import org.apache.catalina.authenticator.Constants;
+import org.apache.catalina.connector.Request;
+import org.keycloak.KeycloakPrincipal;
+import org.keycloak.KeycloakSecurityContext;
+import org.keycloak.adapters.AdapterTokenStore;
+import org.keycloak.adapters.AdapterUtils;
+import org.keycloak.adapters.KeycloakAccount;
+import org.keycloak.adapters.KeycloakDeployment;
+import org.keycloak.adapters.OAuthRequestAuthenticator;
+import org.keycloak.adapters.RefreshableKeycloakSecurityContext;
+import org.keycloak.adapters.RequestAuthenticator;
+import org.keycloak.enums.TokenStore;
+
+import java.io.IOException;
+import java.security.Principal;
+import java.util.Set;
+import java.util.logging.Level;
+import java.util.logging.Logger;
+
+import javax.servlet.http.HttpSession;
+
+/**
+ * @author <a href="mailto:ungarida@gmail.com">Davide Ungari</a>
+ * @version $Revision: 1 $
+ */
+public class CatalinaRequestAuthenticator extends RequestAuthenticator {
+    private static final Logger log = Logger.getLogger(""+CatalinaRequestAuthenticator.class);
+    protected KeycloakAuthenticatorValve valve;
+    protected Request request;
+
+    public CatalinaRequestAuthenticator(KeycloakDeployment deployment,
+                                        KeycloakAuthenticatorValve valve, AdapterTokenStore tokenStore,
+                                        CatalinaHttpFacade facade,
+                                        Request request) {
+        super(facade, deployment, tokenStore, request.getConnector().getRedirectPort());
+        this.valve = valve;
+        this.request = request;
+    }
+
+    @Override
+    protected OAuthRequestAuthenticator createOAuthAuthenticator() {
+        return new OAuthRequestAuthenticator(this, facade, deployment, sslRedirectPort) {
+            @Override
+            protected void saveRequest() {
+                try {
+                    // Support saving request just for TokenStore.SESSION TODO: Add to tokenStore spi?
+                    if (deployment.getTokenStore() == TokenStore.SESSION) {
+                        valve.keycloakSaveRequest(request);
+                    }
+                } catch (IOException e) {
+                    throw new RuntimeException(e);
+                }
+            }
+        };
+    }
+
+    @Override
+    protected void completeOAuthAuthentication(final KeycloakPrincipal<RefreshableKeycloakSecurityContext> skp) {
+        final RefreshableKeycloakSecurityContext securityContext = skp.getKeycloakSecurityContext();
+        final Set<String> roles = AdapterUtils.getRolesFromSecurityContext(securityContext);
+        KeycloakAccount account = new KeycloakAccount() {
+
+            @Override
+            public Principal getPrincipal() {
+                return skp;
+            }
+
+            @Override
+            public Set<String> getRoles() {
+                return roles;
+            }
+
+            @Override
+            public KeycloakSecurityContext getKeycloakSecurityContext() {
+                return securityContext;
+            }
+
+        };
+
+        request.setAttribute(KeycloakSecurityContext.class.getName(), securityContext);
+        this.tokenStore.saveAccountInfo(account);
+    }
+
+    @Override
+    protected void completeBearerAuthentication(KeycloakPrincipal<RefreshableKeycloakSecurityContext> principal) {
+        RefreshableKeycloakSecurityContext securityContext = principal.getKeycloakSecurityContext();
+        Set<String> roles = AdapterUtils.getRolesFromSecurityContext(securityContext);
+        if (log.isLoggable(Level.FINE)) {
+            log.fine("Completing bearer authentication. Bearer roles: " + roles);
+        }
+        Principal generalPrincipal = new CatalinaSecurityContextHelper().createPrincipal(request.getContext().getRealm(), principal, roles, securityContext);
+        request.setUserPrincipal(generalPrincipal);
+        request.setAuthType("KEYCLOAK");
+        request.setAttribute(KeycloakSecurityContext.class.getName(), securityContext);
+    }
+
+    protected void restoreRequest() {
+        if (request.getSessionInternal().getNote(Constants.FORM_REQUEST_NOTE) != null) {
+            if (valve.keycloakRestoreRequest(request)) {
+                log.finer("restoreRequest");
+            } else {
+                log.finer("Restore of original request failed");
+                throw new RuntimeException("Restore of original request failed");
+            }
+        }
+    }
+
+    @Override
+    protected String getHttpSessionId(boolean create) {
+        HttpSession session = request.getSession(create);
+        return session != null ? session.getId() : null;
+    }
+}